use binary2d::app::{
    self,
    App,
    AnyHydro,
    AnyModel,
    AnyState,
    AnyTimeSeries,
    Configuration,
    Control,
    TimeSeries,
};
use binary2d::io;
use binary2d::mesh::Mesh;
use binary2d::physics::{ORBITAL_PERIOD, Physics};
use binary2d::scheme;
use binary2d::state::State;
use binary2d::tasks::Tasks;
use binary2d::traits::{
    Conserved,
    Hydrodynamics,
};




// ============================================================================
fn side_effects<C, H>(
    state: &State<C>,
    tasks: &mut Tasks,
    time_series: &mut TimeSeries<C>,
    hydro: &H,
    model: &AnyModel,
    mesh: &Mesh,
    physics: &Physics,
    control: &Control,
    dt: f64) -> anyhow::Result<()>
where
    H: Hydrodynamics<Conserved = C> + Into<AnyHydro>,
    C: Conserved,
    AnyState: From<State<C>>,
    AnyTimeSeries: From<TimeSeries<C>>,
{
    if tasks.iteration_message.next_time <= state.time {
        let time = tasks.iteration_message.advance(0.0);
        let mzps = 1e-6 * state.total_zones() as f64 / time * control.fold as f64;
        if tasks.iteration_message.count_this_run > 1 {
            println!("[{:05}] orbit={:.5} steps/orbit={:.2e} Mzps={:.2} Mzps-rk/cu={:.2}",
                state.iteration,
                state.time / ORBITAL_PERIOD,
                ORBITAL_PERIOD / dt,
                mzps,
                mzps * physics.rk_substeps() as f64 / num_cpus::get().min(control.num_threads()) as f64)
        }
    }
    if tasks.record_time_series.next_time <= state.time {
        if let Some(interval) = control.time_series_interval {
            tasks.record_time_series.advance(interval * ORBITAL_PERIOD);
            time_series.push(state.time_series_sample());

            println!("record time series sample #{}", time_series.len());
        }
    }
    if tasks.report_progress.next_time <= state.time {
        if tasks.report_progress.count > 0 {
            println!("");
            println!("\torbits / hour ........ {:0.2}", 1.0 / tasks.report_progress.elapsed_hours());
            println!("\truntime so far ....... {:0.3} hours", tasks.simulation_startup.elapsed_hours());
            println!("");
        }
        tasks.report_progress.advance(ORBITAL_PERIOD);
    }
    if tasks.write_checkpoint.next_time <= state.time {

        std::fs::create_dir_all(&control.output_directory)
            .map_err(|_| anyhow::anyhow!("unable to create output directory {}", control.output_directory))?;

        let filename = format!("{}/chkpt.{:04}.cbor", control.output_directory, tasks.write_checkpoint.count);
        let app = App::package(state, tasks, time_series, hydro, model, mesh, physics, control);

        if tasks.write_checkpoint.count_this_run > 0 || tasks.write_checkpoint.count == 0 {
            io::write_cbor(&app, &filename)?;
        }
        tasks.write_checkpoint.advance(control.checkpoint_interval * ORBITAL_PERIOD);
    }
    Ok(())
}




struct LastCrash {
    time: f64,
}




// ============================================================================
fn run<C, H>(
    mut state: State<C>,
    mut tasks: Tasks,
    mut time_series: TimeSeries<C>,
    hydro: H,
    model: AnyModel,
    mesh: Mesh,
    control: Control,
    physics: Physics) -> anyhow::Result<()>
where
    H: Hydrodynamics<Conserved = C> + Into<AnyHydro> + 'static,
    C: Conserved,
    AnyState: From<State<C>>,
    AnyTimeSeries: From<TimeSeries<C>>,
{
    let runtime = tokio::runtime::Builder::new_multi_thread()
        .worker_threads(control.num_threads())
        .build()?;


    let block_data = mesh
        .block_indexes()
        .map(|index| Ok((index, scheme::BlockData::from_model(&model, &hydro, &mesh, index)?)))
        .collect::<Result<_, anyhow::Error>>()?;


    let mut fallback_stack = std::collections::VecDeque::new();
    let mut crash: Option<LastCrash> = None;
    let mut dt = 0.0;
    side_effects(&state, &mut tasks, &mut time_series, &hydro, &model, &mesh, &physics, &control, dt)?;


    let safety = |mut physics: Physics, crash: &Option<LastCrash>| {
        if crash.is_some() {
<<<<<<< HEAD
            physics.cfl *= 0.1;
            physics.plm = 1.0;
=======
            if let Some(safe_cfl) = physics.safe_cfl {
                physics.cfl = safe_cfl
            }
            if let Some(safe_plm) = physics.safe_plm {
                physics.plm = safe_plm
            }
            if let Some(safe_mach_ceiling) = physics.safe_mach_ceiling {
                physics.mach_ceiling = Some(safe_mach_ceiling)
            }
            if let Some(safe_rk_order) = physics.safe_rk_order {
                physics.rk_order = safe_rk_order
            }
>>>>>>> c2dad599
        }
        physics
    };


    while state.time < control.num_orbits * ORBITAL_PERIOD {

        if control.fallback_stack_size > 1 {
            if fallback_stack.len() > control.fallback_stack_size {
                fallback_stack.pop_front();
            }
            fallback_stack.push_back((state.clone(), time_series.clone(), tasks.clone()));
        }

        state = match scheme::advance(
            state,
            hydro,
            &mesh,
            &safety(physics.clone(), &crash),
            control.fold,
            &mut dt,
            &block_data,
            &runtime) {

            Ok(next_state) => {
                if let Some(last_crash) = &crash {
                    if last_crash.time < next_state.time {
                        crash = None;
                        println!("surpassed previous crash time, proceeding in normal mode");
                    }
                }
                next_state
            }
            Err(e) => {

                if fallback_stack.is_empty() || crash.is_some() {
                    return Err(e.into())
                }
                let (former_state, former_time_series, former_tasks) = fallback_stack[0].clone();

                crash = Some(LastCrash { time: fallback_stack.back().unwrap().0.time });
                fallback_stack.clear();

                println!("{} {}", e.source, e);
                println!("rewind to orbit {:.5}, proceed in safety mode...", former_state.time / ORBITAL_PERIOD);

                time_series = former_time_series;
                tasks = former_tasks;
                former_state
            }
        };

        side_effects(&state, &mut tasks, &mut time_series, &hydro, &model, &mesh, &physics, &control, dt)?;
    }
    Ok(())
}




// ============================================================================
fn main() -> anyhow::Result<()> {

    println!();
    println!("{}", app::DESCRIPTION);
    println!("{}", app::VERSION_AND_BUILD);
    println!();

    match std::env::args().nth(1) {
        None => {
            println!("usage: binary2d <input.yaml|chkpt.cbor|preset> [opts.yaml|group.key=value] [...]");
            println!();
            println!("These are the preset model setups:");
            println!();
            for (key, _) in App::presets() {
                println!("  {}", key);
            }
            println!();
            println!("To run any of these presets, run e.g. `binary2d iso-circular`.");
            Ok(())
        }
        Some(input) => {
            let overrides = std::env::args().skip(2).collect();
            let app = App::from_preset_or_file(&input, overrides)?.validate()?;

            for line in serde_yaml::to_string(&app.config)?.split("\n").skip(1) {
                println!("{}", line);
            }

            let App{state, tasks, time_series, config, ..} = app;
            let Configuration{hydro, model, mesh, control, physics} = config;

            println!("worker threads ...... {}", control.num_threads());
            println!("compute cores ....... {}", num_cpus::get());
            println!("grid spacing ........ {:.3}a", mesh.cell_spacing());
            println!();

            match (state, time_series, hydro) {
                (AnyState::Isothermal(state), AnyTimeSeries::Isothermal(time_series), AnyHydro::Isothermal(hydro)) => {
                    run(state, tasks, time_series, hydro, model, mesh, control, physics)
                }
                (AnyState::Euler(state), AnyTimeSeries::Euler(time_series), AnyHydro::Euler(hydro)) => {
                    run(state, tasks, time_series, hydro, model, mesh, control, physics)
                }
                _ => unreachable!()
            }
        }
    }
}<|MERGE_RESOLUTION|>--- conflicted
+++ resolved
@@ -130,10 +130,9 @@
 
     let safety = |mut physics: Physics, crash: &Option<LastCrash>| {
         if crash.is_some() {
-<<<<<<< HEAD
             physics.cfl *= 0.1;
             physics.plm = 1.0;
-=======
+
             if let Some(safe_cfl) = physics.safe_cfl {
                 physics.cfl = safe_cfl
             }
@@ -146,7 +145,6 @@
             if let Some(safe_rk_order) = physics.safe_rk_order {
                 physics.rk_order = safe_rk_order
             }
->>>>>>> c2dad599
         }
         physics
     };
